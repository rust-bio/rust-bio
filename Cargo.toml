[package]
name = "bio"
version = "1.3.0"
authors = ["Johannes Köster <johannes.koester@tu-dortmund.de>"]
description = "A bioinformatics library for Rust. This library provides implementations of many algorithms and data structures that are useful for bioinformatics, but also in other fields."
homepage = "https://rust-bio.github.io"
repository = "https://github.com/rust-bio/rust-bio"
documentation = "https://docs.rs/bio"
readme = "README.md"
license = "MIT"
edition = "2018"
include = ["src/**/*", "LICENSE.md", "README.md", "CHANGELOG.md", "build.rs"]

[package.metadata.release]
pre-release-commit-message = "release version {{version}}"
tag-message = "Version {{version}} of Rust-Bio."

[features]
runtime-dispatch-simd = ["bytecount/runtime-dispatch-simd"]
generic-simd = ["bytecount/generic-simd"]
phylogeny = ["pest", "pest_derive", "bio-types/phylogeny"]


[dependencies]
bytecount = "0.6"
csv = "1.1"
num-traits = "0.2"
num-integer = "0.1"
itertools = ">= 0.8, < 0.11"
itertools-num = "0.1"
bv = { version = "0.11", features = ["serde"] }
bit-set = "0.5"
ndarray= ">=0.13, <0.16"
lazy_static = "1.4"
serde = "1.0"
serde_derive = "1.0"
approx = ">=0.3, <0.6"
custom_derive = "0.1"
newtype_derive = "0.1"
ordered-float = "3.1"
regex = { version = "1.3", default-features = false, features = ["std", "perf"] }
multimap = ">=0.6, <0.9"
fxhash = "0.2"
statrs = ">= 0.11, < 0.17"
<<<<<<< HEAD
bio-types = ">=1.0.0, < 2.0.0"
=======
bio-types = ">=1.0.0"
>>>>>>> da7daea7
pest = { version = "2", optional = true }
pest_derive = { version = "2", optional = true }
strum = ">= 0.16, < 0.25"
strum_macros = ">= 0.16, < 0.25"
getset = ">=0.0.9, <0.2"
enum-map = ">=0.6.4, <2"
triple_accel = ">=0.3, <0.5"
thiserror = "1"
anyhow = "1"
rand = ">=0.7.3, < 0.9"
editdistancek = ">=1.0.1, <2"

[dependencies.vec_map]
version = "0.8"
features = ["eders"]

[dependencies.petgraph]
version = ">=0.4, <0.7"
features = ["stable_graph"]


[dev-dependencies]
proptest = "1"
tempfile = "3.1.0"
rand = "0.8.3"<|MERGE_RESOLUTION|>--- conflicted
+++ resolved
@@ -42,11 +42,7 @@
 multimap = ">=0.6, <0.9"
 fxhash = "0.2"
 statrs = ">= 0.11, < 0.17"
-<<<<<<< HEAD
 bio-types = ">=1.0.0, < 2.0.0"
-=======
-bio-types = ">=1.0.0"
->>>>>>> da7daea7
 pest = { version = "2", optional = true }
 pest_derive = { version = "2", optional = true }
 strum = ">= 0.16, < 0.25"
