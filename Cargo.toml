[package]

name = "bio"
version = "0.13.0"
authors = ["Johannes Köster <johannes.koester@tu-dortmund.de>"]
description = "A bioinformatics library for Rust. This library provides implementations of many algorithms and data structures that are useful for bioinformatics, but also in other fields."
homepage = "https://rust-bio.github.io"
repository = "https://github.com/rust-bio/rust-bio"
documentation = "https://docs.rs/bio"
readme = "README.md"
license = "MIT"

[dependencies]
csv = "0.15"
rustc-serialize = "0.3.*"
num-traits = "0.1.*"
num-integer = "0.1.*"
<<<<<<< HEAD
itertools = "0.5.*"
itertools-num = "0.1.*"
bit-vec = "0.4.*"
bit-set = "0.4.*"
nalgebra= "0.10.*"
lazy_static = "0.2.*"
serde = "1.0"
serde_derive = "1.0"
approx = "0.1.*"
custom_derive = "0.1.*"
newtype_derive = "0.1.*"
ordered-float = "0.3.*"
quick-error = "1.1.*"
regex = "0.2.*"
multimap = "0.4.*"

[dependencies.vec_map]
version = "0.8.*"
=======
itertools = "0.6"
itertools-num = "0.1"
bit-vec = "0.4"
bit-set = "0.4"
nalgebra= "0.10"
lazy_static = "0.2"
serde = "1.0"
serde_derive = "1.0"
approx = "0.1"
custom_derive = "0.1"
newtype_derive = "0.1"
ordered-float = "0.5"
quick-error = "1.2"
regex = "0.2"

[dependencies.vec_map]
version = "0.8"
>>>>>>> 6353011c
features = ["eders"]<|MERGE_RESOLUTION|>--- conflicted
+++ resolved
@@ -15,26 +15,6 @@
 rustc-serialize = "0.3.*"
 num-traits = "0.1.*"
 num-integer = "0.1.*"
-<<<<<<< HEAD
-itertools = "0.5.*"
-itertools-num = "0.1.*"
-bit-vec = "0.4.*"
-bit-set = "0.4.*"
-nalgebra= "0.10.*"
-lazy_static = "0.2.*"
-serde = "1.0"
-serde_derive = "1.0"
-approx = "0.1.*"
-custom_derive = "0.1.*"
-newtype_derive = "0.1.*"
-ordered-float = "0.3.*"
-quick-error = "1.1.*"
-regex = "0.2.*"
-multimap = "0.4.*"
-
-[dependencies.vec_map]
-version = "0.8.*"
-=======
 itertools = "0.6"
 itertools-num = "0.1"
 bit-vec = "0.4"
@@ -52,5 +32,4 @@
 
 [dependencies.vec_map]
 version = "0.8"
->>>>>>> 6353011c
 features = ["eders"]