[package]
name = "bio"
version = "2.1.0"
authors = ["Johannes Köster <johannes.koester@tu-dortmund.de>"]
description = "A bioinformatics library for Rust. This library provides implementations of many algorithms and data structures that are useful for bioinformatics, but also in other fields."
homepage = "https://rust-bio.github.io"
repository = "https://github.com/rust-bio/rust-bio"
documentation = "https://docs.rs/bio"
readme = "README.md"
license = "MIT"
edition = "2018"
include = ["src/**/*", "LICENSE.md", "README.md", "CHANGELOG.md", "build.rs"]

[package.metadata.release]
pre-release-commit-message = "release version {{version}}"
tag-message = "Version {{version}} of Rust-Bio."

[features]
runtime-dispatch-simd = ["bytecount/runtime-dispatch-simd"]
generic-simd = ["bytecount/generic-simd"]
phylogeny = ["pest", "pest_derive", "bio-types/phylogeny"]


[dependencies]
bytecount = "0.6"
csv = "1.1"
num-traits = "0.2"
num-integer = "0.1"
itertools = ">=0.8, <0.15"
itertools-num = "0.1"
bv = { version = "0.11", features = ["serde"] }
bit-set = "0.8"
ndarray= ">=0.15, <0.17"
lazy_static = "1.4"
serde = { version = "1.0", features = ["derive"] }
serde_derive = "1.0"
serde_json = "1.0"
approx = ">=0.3, <0.6"
custom_derive = "0.1"
newtype_derive = "0.1"
ordered-float = "5.0"
regex = { version = "1.3", default-features = false, features = ["std", "perf"] }
multimap = ">=0.6, <0.11"
fxhash = "0.2"
statrs = ">= 0.11, < 0.19"
bio-types = ">=1.0.0"
pest = { version = "2", optional = true }
pest_derive = { version = "2", optional = true }
strum = ">= 0.16, < 0.27"
strum_macros = ">= 0.16, < 0.27"
enum-map = ">=0.6.4, <3"
triple_accel = ">=0.3, <0.5"
thiserror = "2"
anyhow = "1"
<<<<<<< HEAD
rand = ">=0.7.3, < 0.9"
reqwest = { version = "0.11", features = ["blocking","json"]}
futures = "0.3"
tokio = { version = "1.12.0", features = ["full"] }
actix-rt = "*"

=======
rand = ">=0.7.3, < 0.10"
>>>>>>> 2b5dad7f
editdistancek = ">=1.0.1, <2"

[dependencies.vec_map]
version = "0.8"
features = ["eders"]

[dependencies.petgraph]
version = ">=0.4, <0.8"
features = ["stable_graph"]


[dev-dependencies]
proptest = "1"
tempfile = "3.1.0"
rand = "0.9.0"<|MERGE_RESOLUTION|>--- conflicted
+++ resolved
@@ -52,16 +52,11 @@
 triple_accel = ">=0.3, <0.5"
 thiserror = "2"
 anyhow = "1"
-<<<<<<< HEAD
-rand = ">=0.7.3, < 0.9"
+rand = ">=0.7.3, < 0.10"
 reqwest = { version = "0.11", features = ["blocking","json"]}
 futures = "0.3"
 tokio = { version = "1.12.0", features = ["full"] }
 actix-rt = "*"
-
-=======
-rand = ">=0.7.3, < 0.10"
->>>>>>> 2b5dad7f
 editdistancek = ">=1.0.1, <2"
 
 [dependencies.vec_map]
