[package]

name = "bio"
version = "0.27.1-alpha.0"
authors = ["Johannes Köster <johannes.koester@tu-dortmund.de>"]
description = "A bioinformatics library for Rust. This library provides implementations of many algorithms and data structures that are useful for bioinformatics, but also in other fields."
homepage = "https://rust-bio.github.io"
repository = "https://github.com/rust-bio/rust-bio"
documentation = "https://docs.rs/bio"
readme = "README.md"
license = "MIT"
build = "build.rs"
<<<<<<< HEAD
=======
edition = "2018"
>>>>>>> ea081cee


[features]
avx-accel = ["bytecount/avx-accel"]
simd-accel = ["bytecount/simd-accel"]

[dependencies]
bytecount = "0.3.1"
csv = "1.0.0-beta.5"
num-traits = "0.2"
num-integer = "0.1"
itertools = "0.7"
itertools-num = "0.1"
bv = { version = "0.10", features = ["serde"] }
bit-set = "0.5"
ndarray= "0.12"
lazy_static = "1.0"
serde = "1.0"
serde_derive = "1.0"
approx = "0.3"
custom_derive = "0.1"
newtype_derive = "0.1"
ordered-float = "1.0"
quick-error = "1.2"
regex = "1.0"
multimap = "0.4"
fxhash = "0.2"
statrs = "0.9.0"
<<<<<<< HEAD
bio-types = ">=0.4"
=======
bio-types = ">=0.5.1"
fnv = "1.0"
strum = "0.13"
strum_macros = "0.13"
>>>>>>> ea081cee

[dependencies.vec_map]
version = "0.8"
features = ["eders"]

[dependencies.petgraph]
version = "0.4"
features = ["stable_graph"]

[package.metadata.release]
pre-release-commit-message = "release version {{version}}"
tag-message = "Version {{version}} of Rust-Bio."<|MERGE_RESOLUTION|>--- conflicted
+++ resolved
@@ -10,10 +10,7 @@
 readme = "README.md"
 license = "MIT"
 build = "build.rs"
-<<<<<<< HEAD
-=======
 edition = "2018"
->>>>>>> ea081cee
 
 
 [features]
@@ -42,14 +39,10 @@
 multimap = "0.4"
 fxhash = "0.2"
 statrs = "0.9.0"
-<<<<<<< HEAD
-bio-types = ">=0.4"
-=======
 bio-types = ">=0.5.1"
 fnv = "1.0"
 strum = "0.13"
 strum_macros = "0.13"
->>>>>>> ea081cee
 
 [dependencies.vec_map]
 version = "0.8"
