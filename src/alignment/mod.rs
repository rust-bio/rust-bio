--- conflicted
+++ resolved
@@ -9,476 +9,5 @@
 pub mod pairwise;
 pub mod sparse;
 
-<<<<<<< HEAD
-/// Alignment operations supported are match, substitution, insertion, deletion
-/// and clipping. Clipping is a special boundary condition where you are allowed
-/// to clip off the beginning/end of the sequence for a fixed clip penalty. The
-/// clip penalty could be different for the two sequences x and y, and the
-/// clipping operations on both are distinguishable (Xclip and Yclip). The usize
-/// value associated with the clipping operations are the lengths clipped. In case
-/// of standard modes like Global, Semi-Global and Local alignment, the clip operations
-/// are filtered out
-#[derive(Eq, PartialEq, Debug, Copy, Clone, Serialize, Deserialize)]
-pub enum AlignmentOperation {
-    Match,
-    Subst,
-    Del,
-    Ins,
-    Xclip(usize),
-    Yclip(usize),
-}
-
-/// The modes of alignment supported by the aligner include standard modes such as
-/// Global, Semi-Global and Local alignment. In addition to this, user can also invoke
-/// the custom mode. In the custom mode, users can explicitly specify the clipping penalties
-/// for prefix and suffix of strings 'x' and 'y' independently. Under the hood the standard
-/// modes are implemented as special cases of the custom mode with the clipping penalties
-/// appropriately set
-#[derive(Debug, PartialEq, Eq, Copy, Clone, Serialize, Deserialize)]
-pub enum AlignmentMode {
-    Local,
-    Semiglobal,
-    Global,
-    Custom,
-}
-
-impl Default for AlignmentMode {
-    fn default() -> Self {
-        AlignmentMode::Custom
-    }
-}
-
-/// We consider alignment between two sequences x and  y. x is the query or read sequence
-/// and y is the reference or template sequence. An alignment, consisting of a score,
-/// the start and end position of the alignment on sequence x and sequence y, the
-/// lengths of sequences x and y, and the alignment edit operations. The start position
-/// and end position of the alignment does not include the clipped regions. The length
-/// of clipped regions are already encapsulated in the Alignment Operation.
-#[derive(Debug, Eq, PartialEq, Clone, Serialize, Deserialize, Default)]
-pub struct Alignment {
-    /// Smith-Waterman alignment score
-    pub score: i32,
-
-    /// Start position of alignment in reference
-    pub ystart: usize,
-
-    /// Start position of alignment in query
-    pub xstart: usize,
-
-    /// End position of alignment in reference
-    pub yend: usize,
-
-    /// End position of alignment in query
-    pub xend: usize,
-
-    /// Length of the reference sequence
-    pub ylen: usize,
-
-    /// Length of the query sequence
-    pub xlen: usize,
-
-    /// Vector of alignment operations
-    pub operations: Vec<AlignmentOperation>,
-    pub mode: AlignmentMode,
-}
-
-impl Alignment {
-    /// Returns an 'uninitialized' alignment. All values are
-    /// set to zero and the `operations` vector is empty as well.
-    /// The alignment mode is `AlignmentMode::Custom`.
-    /// Useful if the instance should be reused to increase performance
-    /// (see `myers` module, for instance).
-    pub fn new() -> Self {
-        Alignment::default()
-    }
-
-    /// Calculate the cigar string from the alignment struct. x is the target string
-    ///
-    /// # Example
-    ///
-    /// ```
-    /// use bio::alignment::{Alignment,AlignmentMode};
-    /// use bio::alignment::AlignmentOperation::{Match, Subst, Ins, Del};
-    /// let alignment = Alignment {
-    ///     score: 5,
-    ///     xstart: 3,
-    ///     ystart: 0,
-    ///     xend: 9,
-    ///     yend: 10,
-    ///     ylen: 10,
-    ///     xlen: 10,
-    ///     operations: vec![Match, Match, Match, Subst, Ins, Ins, Del, Del],
-    ///     mode: AlignmentMode::Semiglobal
-    /// };
-    /// assert_eq!(alignment.cigar(false), "3S3=1X2I2D1S");
-    /// ```
-    pub fn cigar(&self, hard_clip: bool) -> String {
-        match self.mode {
-            AlignmentMode::Global => panic!(" Cigar fn not supported for Global Alignment mode"),
-            AlignmentMode::Local => panic!(" Cigar fn not supported for Local Alignment mode"),
-            _ => {}
-        }
-
-        let clip_str = if hard_clip { "H" } else { "S" };
-
-        let add_op = |op: AlignmentOperation, k, cigar: &mut String| match op {
-            AlignmentOperation::Match => cigar.push_str(&format!("{}{}", k, "=")),
-            AlignmentOperation::Subst => cigar.push_str(&format!("{}{}", k, "X")),
-            AlignmentOperation::Del => cigar.push_str(&format!("{}{}", k, "D")),
-            AlignmentOperation::Ins => cigar.push_str(&format!("{}{}", k, "I")),
-            _ => {}
-        };
-
-        let mut cigar = "".to_owned();
-        if self.operations.is_empty() {
-            return cigar;
-        }
-
-        let mut last = self.operations[0];
-        if self.xstart > 0 {
-            cigar.push_str(&format!("{}{}", self.xstart, clip_str))
-        }
-        let mut k = 1;
-        for &op in self.operations[1..].iter() {
-            if op == last {
-                k += 1;
-            } else {
-                add_op(last, k, &mut cigar);
-                k = 1;
-            }
-            last = op;
-        }
-        add_op(last, k, &mut cigar);
-        if self.xlen > self.xend {
-            cigar.push_str(&format!("{}{}", self.xlen - self.xend, clip_str))
-        }
-
-        cigar
-    }
-
-    /// Return the pretty formatted alignment as a String. The string
-    /// contains sets of 3 lines of length 100. First line is for the
-    /// sequence x, second line is for the alignment operation and the
-    /// the third line is for the sequence y. A '-' in the sequence
-    /// indicates a blank (insertion/deletion). The operations follow
-    /// the following convention: '|' for a match, '\' for a mismatch,
-    /// '+' for an insertion, 'x' for a deletion and ' ' for clipping
-    ///
-    /// # Example
-    ///
-    /// ```
-    /// use bio::alignment::pairwise::*;
-    ///
-    /// let x = b"CCGTCCGGCAAGGG";
-    /// let y = b"AAAAACCGTTGACGGCCAA";
-    /// let score = |a: u8, b: u8| if a == b {1i32} else {-2i32};
-    ///
-    /// let mut aligner = Aligner::with_capacity(x.len(), y.len(), -5, -1, &score);
-    /// let alignment = aligner.semiglobal(x, y);
-    /// println!("Semiglobal: \n{}\n", alignment.pretty(x, y));
-    /// // Semiglobal:
-    /// //      CCGTCCGGCAAGGG
-    /// //      ||||++++\\|\||
-    /// // AAAAACCGT----TGACGGCCAA
-
-    /// let alignment = aligner.local(x, y);
-    /// println!("Local: \n{}\n", alignment.pretty(x, y));
-    /// // Local:
-    /// //      CCGTCCGGCAAGGG
-    /// //      ||||
-    /// // AAAAACCGT          TGACGGCCAA
-
-    /// let alignment = aligner.global(x, y);
-    /// println!("Global: \n{}\n", alignment.pretty(x, y));
-    /// // Global:
-    /// // -----CCGT--CCGGCAAGGG
-    /// // xxxxx||||xx\||||\|++\
-    /// // AAAAACCGTTGACGGCCA--A
-    /// ```
-    pub fn pretty(&self, x: TextSlice, y: TextSlice) -> String {
-        let mut x_pretty = String::new();
-        let mut y_pretty = String::new();
-        let mut inb_pretty = String::new();
-
-        if !self.operations.is_empty() {
-            let mut x_i: usize;
-            let mut y_i: usize;
-
-            // If the alignment mode is one of the standard ones, the prefix clipping is
-            // implicit so we need to process it here
-            match self.mode {
-                AlignmentMode::Custom => {
-                    x_i = 0;
-                    y_i = 0;
-                }
-                _ => {
-                    x_i = self.xstart;
-                    y_i = self.ystart;
-                    for k in x.iter().take(self.xstart) {
-                        x_pretty.push_str(&format!("{}", String::from_utf8_lossy(&[*k])));
-                        inb_pretty.push(' ');
-                        y_pretty.push(' ')
-                    }
-                    for k in y.iter().take(self.ystart) {
-                        y_pretty.push_str(&format!("{}", String::from_utf8_lossy(&[*k])));
-                        inb_pretty.push(' ');
-                        x_pretty.push(' ')
-                    }
-                }
-            }
-
-            // Process the alignment.
-            for i in 0..self.operations.len() {
-                match self.operations[i] {
-                    AlignmentOperation::Match => {
-                        x_pretty.push_str(&format!("{}", String::from_utf8_lossy(&[x[x_i]])));
-                        x_i += 1;
-
-                        inb_pretty.push_str("|");
-
-                        y_pretty.push_str(&format!("{}", String::from_utf8_lossy(&[y[y_i]])));
-                        y_i += 1;
-                    }
-                    AlignmentOperation::Subst => {
-                        x_pretty.push_str(&format!("{}", String::from_utf8_lossy(&[x[x_i]])));
-                        x_i += 1;
-
-                        inb_pretty.push('\\');
-
-                        y_pretty.push_str(&format!("{}", String::from_utf8_lossy(&[y[y_i]])));
-                        y_i += 1;
-                    }
-                    AlignmentOperation::Del => {
-                        x_pretty.push('-');
-
-                        inb_pretty.push('x');
-
-                        y_pretty.push_str(&format!("{}", String::from_utf8_lossy(&[y[y_i]])));
-                        y_i += 1;
-                    }
-                    AlignmentOperation::Ins => {
-                        x_pretty.push_str(&format!("{}", String::from_utf8_lossy(&[x[x_i]])));
-                        x_i += 1;
-
-                        inb_pretty.push('+');
-
-                        y_pretty.push('-');
-                    }
-                    AlignmentOperation::Xclip(len) => for k in x.iter().take(len) {
-                        x_pretty.push_str(&format!("{}", String::from_utf8_lossy(&[*k])));
-                        x_i += 1;
-
-                        inb_pretty.push(' ');
-
-                        y_pretty.push(' ')
-                    },
-                    AlignmentOperation::Yclip(len) => for k in x.iter().take(len) {
-                        y_pretty.push_str(&format!("{}", String::from_utf8_lossy(&[*k])));
-                        y_i += 1;
-
-                        inb_pretty.push(' ');
-
-                        x_pretty.push(' ')
-                    },
-                }
-            }
-
-            // If the alignment mode is one of the standard ones, the suffix clipping is
-            // implicit so we need to process it here
-            match self.mode {
-                AlignmentMode::Custom => {}
-                _ => {
-                    for k in x.iter().take(self.xlen).skip(x_i) {
-                        x_pretty.push_str(&format!("{}", String::from_utf8_lossy(&[*k])));
-                        inb_pretty.push(' ');
-                        y_pretty.push(' ')
-                    }
-                    for k in y.iter().take(self.ylen).skip(y_i) {
-                        y_pretty.push_str(&format!("{}", String::from_utf8_lossy(&[*k])));
-                        inb_pretty.push(' ');
-                        x_pretty.push(' ')
-                    }
-                }
-            }
-        }
-
-        let mut s = String::new();
-        let mut idx = 0;
-        let step = 100; // Number of characters per line
-        use std::cmp::min;
-
-        assert_eq!(x_pretty.len(), inb_pretty.len());
-        assert_eq!(y_pretty.len(), inb_pretty.len());
-
-        let ml = x_pretty.len();
-
-        while idx < ml {
-            let rng = idx..min(idx + step, ml);
-            s.push_str(&x_pretty[rng.clone()]);
-            s.push_str("\n");
-
-            s.push_str(&inb_pretty[rng.clone()]);
-            s.push_str("\n");
-
-            s.push_str(&y_pretty[rng]);
-            s.push_str("\n");
-
-            s.push_str("\n\n");
-            idx += step;
-        }
-
-        s
-    }
-
-    /// Returns the optimal path in the alignment matrix
-    pub fn path(&self) -> Vec<(usize, usize, AlignmentOperation)> {
-        let mut path = Vec::new();
-
-        if !self.operations.is_empty() {
-            let last = match self.mode {
-                AlignmentMode::Custom => (self.xlen, self.ylen),
-                _ => (self.xend, self.yend),
-            };
-            let mut x_i = last.0;
-            let mut y_i = last.1;
-
-            let mut ops = self.operations.clone();
-            ops.reverse();
-
-            // Process the alignment.
-            for i in ops {
-                path.push((x_i, y_i, i));
-                match i {
-                    AlignmentOperation::Match => {
-                        x_i -= 1;
-                        y_i -= 1;
-                    }
-                    AlignmentOperation::Subst => {
-                        x_i -= 1;
-                        y_i -= 1;
-                    }
-                    AlignmentOperation::Del => {
-                        y_i -= 1;
-                    }
-                    AlignmentOperation::Ins => {
-                        x_i -= 1;
-                    }
-                    AlignmentOperation::Xclip(len) => {
-                        x_i -= len;
-                    }
-                    AlignmentOperation::Yclip(len) => {
-                        y_i -= len;
-                    }
-                }
-            }
-        }
-        path.reverse();
-        path
-    }
-
-    /// Filter out Xclip and Yclip operations from the list of operations. Useful
-    /// when invoking the standard modes.
-    pub fn filter_clip_operations(&mut self) {
-        use self::AlignmentOperation::{Del, Ins, Match, Subst};
-        self.operations
-            .retain(|x| (*x == Match || *x == Subst || *x == Ins || *x == Del));
-    }
-
-    /// Number of bases in reference sequence that are aligned
-    pub fn y_aln_len(&self) -> usize {
-        self.yend - self.ystart
-    }
-
-    /// Number of bases in query sequence that are aigned
-    pub fn x_aln_len(&self) -> usize {
-        self.xend - self.xstart
-    }
-}
-
-#[cfg(test)]
-mod tests {
-    use super::AlignmentOperation::*;
-    use super::*;
-
-    #[test]
-    fn test_cigar() {
-        let alignment = Alignment {
-            score: 5,
-            xstart: 3,
-            ystart: 0,
-            xend: 9,
-            yend: 10,
-            ylen: 10,
-            xlen: 10,
-            operations: vec![Match, Match, Match, Subst, Ins, Ins, Del, Del],
-            mode: AlignmentMode::Semiglobal,
-        };
-        assert_eq!(alignment.cigar(false), "3S3=1X2I2D1S");
-
-        let alignment = Alignment {
-            score: 5,
-            xstart: 0,
-            ystart: 5,
-            xend: 4,
-            yend: 10,
-            ylen: 10,
-            xlen: 5,
-            operations: vec![Yclip(5), Match, Subst, Subst, Ins, Del, Del, Xclip(1)],
-            mode: AlignmentMode::Custom,
-        };
-        assert_eq!(alignment.cigar(false), "1=2X1I2D1S");
-        assert_eq!(alignment.cigar(true), "1=2X1I2D1H");
-
-        let alignment = Alignment {
-            score: 5,
-            xstart: 0,
-            ystart: 5,
-            xend: 3,
-            yend: 8,
-            ylen: 10,
-            xlen: 3,
-            operations: vec![Yclip(5), Subst, Match, Subst, Yclip(2)],
-            mode: AlignmentMode::Custom,
-        };
-        assert_eq!(alignment.cigar(false), "1X1=1X");
-
-        let alignment = Alignment {
-            score: 5,
-            xstart: 0,
-            ystart: 5,
-            xend: 3,
-            yend: 8,
-            ylen: 10,
-            xlen: 3,
-            operations: vec![Subst, Match, Subst],
-            mode: AlignmentMode::Semiglobal,
-        };
-        assert_eq!(alignment.cigar(false), "1X1=1X");
-    }
-
-    #[test]
-    fn test_pretty() {
-        let alignment = Alignment {
-            score: 1,
-            xstart: 0,
-            ystart: 2,
-            xend: 3,
-            yend: 5,
-            ylen: 7,
-            xlen: 2,
-            operations: vec![Subst, Match, Match],
-            mode: AlignmentMode::Semiglobal,
-        };
-        let pretty = concat!(
-            "  GAT  \n",
-           "  \\||  \n",
-            "CCAATCC\n",
-            "\n\n"
-        );
-        assert_eq!(alignment.pretty(b"GAT", b"CCAATCC"), pretty);
-    }
-}
-=======
 // Re-export the alignment types.
-pub use bio_types::alignment::*;
->>>>>>> 46bc3fdb
+pub use bio_types::alignment::*;