--- conflicted
+++ resolved
@@ -1010,11 +1010,7 @@
 }
 
 /// An iterator over the records of a Fasta file.
-<<<<<<< HEAD
-#[derive(Debug)]
-=======
 #[derive(Default, Clone, Eq, PartialEq, Ord, PartialOrd, Hash, Debug, Serialize, Deserialize)]
->>>>>>> 46382ba0
 pub struct Records<B>
 where
     B: io::BufRead,
