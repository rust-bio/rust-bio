--- conflicted
+++ resolved
@@ -113,10 +113,6 @@
 #[macro_use]
 extern crate serde_derive;
 extern crate bv;
-<<<<<<< HEAD
-extern crate fnv;
-=======
->>>>>>> d3c21d59
 extern crate petgraph;
 extern crate statrs;
 extern crate vec_map;
