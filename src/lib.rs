--- conflicted
+++ resolved
@@ -261,8 +261,5 @@
 pub mod seq_analysis;
 pub mod stats;
 pub mod utils;
-<<<<<<< HEAD
 pub mod blast;
-=======
-pub use bio_types;
->>>>>>> 29cf0f59
+pub use bio_types;