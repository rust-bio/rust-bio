--- conflicted
+++ resolved
@@ -5,13 +5,23 @@
 //!
 //! ```
 //! extern crate bio_types;
+//! use bio::data_structures::annot_map::AnnotMap;
+//! use bio_types::annot::contig::Contig;
 //! use bio_types::strand::ReqStrand;
-//! use bio_types::annot::contig::Contig;
-//! use bio::data_structures::annot_map::AnnotMap;
 //!
-//! let mut genes: AnnotMap<String,String> = AnnotMap::new();
-//! let tma19 = Contig::new("chrXI".to_owned(), 334412, (334916 - 334412), ReqStrand::Reverse);
-//! let tma22 = Contig::new("chrX".to_owned(), 461829, 462426 - 461829, ReqStrand::Forward);
+//! let mut genes: AnnotMap<String, String> = AnnotMap::new();
+//! let tma19 = Contig::new(
+//!     "chrXI".to_owned(),
+//!     334412,
+//!     (334916 - 334412),
+//!     ReqStrand::Reverse,
+//! );
+//! let tma22 = Contig::new(
+//!     "chrX".to_owned(),
+//!     461829,
+//!     462426 - 461829,
+//!     ReqStrand::Forward,
+//! );
 //! genes.insert_at("TMA19".to_owned(), &tma19);
 //! genes.insert_at("TMA22".to_owned(), &tma22);
 //!
@@ -79,19 +89,10 @@
     ///
     /// ```
     /// extern crate bio_types;
-<<<<<<< HEAD
-    /// use bio_types::strand::ReqStrand;
-    /// use bio_types::annot::contig::Contig;
-    /// use bio::data_structures::annot_map::AnnotMap;
-    ///
-    /// let mut genes: AnnotMap<String,String> = AnnotMap::new();
-    /// let tma22 = Contig::new("chrX".to_owned(), 461829, 462426 - 461829, ReqStrand::Forward);
-    /// genes.insert_at("TMA22".to_owned(), &tma22);
-=======
-    /// extern crate bio;
     /// use bio::data_structures::annot_map::AnnotMap;
     /// use bio_types::annot::contig::Contig;
     /// use bio_types::strand::ReqStrand;
+    ///
     /// let mut genes: AnnotMap<String, String> = AnnotMap::new();
     /// let tma22 = Contig::new(
     ///     "chrX".to_owned(),
@@ -100,14 +101,6 @@
     ///     ReqStrand::Forward,
     /// );
     /// genes.insert_at("TMA22".to_owned(), &tma22);
-    /// let tma19 = Contig::new(
-    ///     "chrXI".to_owned(),
-    ///     334412,
-    ///     (334916 - 334412),
-    ///     ReqStrand::Reverse,
-    /// );
-    /// genes.insert_at("TMA19".to_owned(), &tma19);
->>>>>>> b2d547ec
     /// ```
     pub fn insert_at<L>(&mut self, data: T, location: &L)
     where
@@ -124,44 +117,6 @@
 
     /// Create an `Iterator` that will visit all entries that overlap
     /// a query location.
-<<<<<<< HEAD
-=======
-    ///
-    ///
-    /// # Arguments
-    ///
-    /// `location` is the annotation location to be searched for
-    /// overlapping data items.
-    ///
-    /// ```
-    /// extern crate bio_types;
-    /// extern crate bio;
-    /// use bio::data_structures::annot_map::AnnotMap;
-    /// use bio_types::annot::contig::Contig;
-    /// use bio_types::strand::ReqStrand;
-    /// let mut genes: AnnotMap<String, String> = AnnotMap::new();
-    /// let tma22 = Contig::new(
-    ///     "chrX".to_owned(),
-    ///     461829,
-    ///     462426 - 461829,
-    ///     ReqStrand::Forward,
-    /// );
-    /// genes.insert_at("TMA22".to_owned(), &tma22);
-    /// let tma19 = Contig::new(
-    ///     "chrXI".to_owned(),
-    ///     334412,
-    ///     (334916 - 334412),
-    ///     ReqStrand::Reverse,
-    /// );
-    /// genes.insert_at("TMA19".to_owned(), &tma19);
-    /// let query = Contig::new("chrX".to_owned(), 462400, 100, ReqStrand::Forward);
-    /// let hits: Vec<&String> = genes.find(&query).map(|e| e.data()).collect();
-    /// assert_eq!(hits, vec!["TMA22"]);
-    /// let query = Contig::new("chrXI".to_owned(), 334400, 100, ReqStrand::Forward);
-    /// let hits: Vec<&String> = genes.find(&query).map(|e| e.data()).collect();
-    /// assert_eq!(hits, vec!["TMA19"]);
-    /// ```
->>>>>>> b2d547ec
     pub fn find<'a, L>(&'a self, location: &'a L) -> AnnotMapIterator<'a, R, T>
     where
         L: Loc<RefID = R>,
