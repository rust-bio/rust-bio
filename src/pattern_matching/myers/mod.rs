--- conflicted
+++ resolved
@@ -192,11 +192,7 @@
 //!     "Best alignment at {}..{} (distance: {})",
 //!     aln.ystart, aln.yend, aln.score
 //! );
-<<<<<<< HEAD
-//! println!("{}", aln.pretty(pattern, text, 100));
-=======
 //! println!("{}", aln.pretty(pattern, text, 80));
->>>>>>> da7daea7
 //! # }
 //! ```
 //!
