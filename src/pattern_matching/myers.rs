--- conflicted
+++ resolved
@@ -37,8 +37,7 @@
 
 use num_traits::*;
 
-<<<<<<< HEAD
-use utils::{TextSlice, IntoTextIterator, TextIterator};
+use utils::{IntoTextIterator, TextIterator, TextSlice};
 use alignment::{Alignment, AlignmentOperation, AlignmentMode};
 
 
@@ -88,9 +87,6 @@
 #[cfg(has_u128)]
 pub type Myers128 = Myers<u128>;
 
-=======
-use utils::{IntoTextIterator, TextIterator, TextSlice};
->>>>>>> 74f7db70
 
 /// Myers algorithm.
 pub struct Myers<T = u64>
@@ -102,7 +98,6 @@
     tb: Traceback<T>,
 }
 
-<<<<<<< HEAD
 
 
 impl<T: Num> Myers<T> {
@@ -157,13 +152,6 @@
         where P: IntoIterator<Item=I>,
               I: IntoIterator<Item=C>,
               C: Borrow<u8>,
-=======
-impl Myers {
-    /// Create a new instance of Myers algorithm for a given pattern.
-    pub fn new<'a, P: IntoTextIterator<'a>>(pattern: P) -> Self
-    where
-        P::IntoIter: ExactSizeIterator,
->>>>>>> 74f7db70
     {
         Self::with_ambig_results::<_, I, C, ()>(
             pattern.into_iter().map(Ok)
@@ -233,7 +221,6 @@
             }
         }
 
-<<<<<<< HEAD
         assert!(m > 0, "Pattern is empty");
 
         Ok(Myers {
@@ -242,13 +229,6 @@
             m: m,
             tb: Traceback::new(),
         })
-=======
-        Myers {
-            peq,
-            bound: 1 << (m - 1),
-            m: m as u8,
-        }
->>>>>>> 74f7db70
     }
 
     /// Create a new instance of Myers algorithm for a given pattern and a wildcard character
@@ -302,16 +282,11 @@
     pub fn find_all_end<'a, I: IntoTextIterator<'a>>(
         &'a self,
         text: I,
-<<<<<<< HEAD
         max_dist: usize
     )
     -> Matches<T, I::IntoIter>
     {
         let state = State::new(self.m);
-=======
-        max_dist: u8,
-    ) -> Matches<I::IntoIter> {
->>>>>>> 74f7db70
         Matches {
             myers: self,
             state: state,
@@ -364,7 +339,6 @@
             m: self.m,
             myers: self,
             text: text.into_iter().enumerate(),
-<<<<<<< HEAD
             max_dist: max_dist,
             pos: 0,
             _remember: PhantomData,
@@ -417,9 +391,6 @@
             max_dist: max_dist,
             pos: 0,
             _remember: PhantomData,
-=======
-            max_dist,
->>>>>>> 74f7db70
         }
     }
 }
@@ -432,12 +403,10 @@
     dist: usize,
 }
 
-<<<<<<< HEAD
-
-impl<T> State<T> where T: Num {
-=======
-impl State {
->>>>>>> 74f7db70
+
+impl<T> State<T>
+where T: Num
+{
     /// Create new state.
     pub fn new(m: usize) -> Self {
         State {
@@ -459,17 +428,12 @@
     max_dist: usize,
 }
 
-<<<<<<< HEAD
 
 impl<'a, T, I> Iterator for Matches<'a, T, I>
 where T: Num,
       I: TextIterator<'a>
  {
     type Item = (usize, usize);
-=======
-impl<'a, I: Iterator<Item = &'a u8>> Iterator for Matches<'a, I> {
-    type Item = (usize, u8);
->>>>>>> 74f7db70
 
     fn next(&mut self) -> Option<(usize, usize)> {
         for (i, &a) in self.text.by_ref() {
@@ -482,7 +446,6 @@
     }
 }
 
-<<<<<<< HEAD
 // 'Marker' traits
 pub struct Remember;
 pub struct NoRemember;
@@ -826,8 +789,6 @@
 }
 
 
-=======
->>>>>>> 74f7db70
 #[cfg(test)]
 mod tests {
     use super::*;
