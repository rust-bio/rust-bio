// Copyright 2014-2016 Johannes Köster.
// Licensed under the MIT license (http://opensource.org/licenses/MIT)
// This file may not be copied, modified, or distributed
// except according to those terms.

//! Bounded version of Ukkonens DP algorithm for approximate pattern matching.
//! Complexity: O(n * k) on random texts.
//!
//! The algorithm finds all matches of a pattern in a text with up to k errors.
//! Idea is to use dynamic programming to column-wise explore the edit matrix, but to omit
//! parts of the matrix for which the error exceeds k. To achieve this, a value `lastk` is
//! maintained that provides the lower feasible boundary of the matrix.
//! Initially, lastk = min(k, m). In each iteration (over a column), lastk can increase by at most 1.
//!
//! # Example
//!
//! ```
//! use bio::pattern_matching::ukkonen::{Ukkonen, unit_cost};
//!
//! let mut ukkonen = Ukkonen::with_capacity(10, unit_cost);
//! let text = b"ACCGTGGATGAGCGCCATAG";
//! let pattern = b"TGAGCGA";
//! let occ: Vec<(usize, usize)> = ukkonen.find_all_end(pattern, text, 1).collect();
//! assert_eq!(occ, [(13, 1), (14, 1)]);
//! ```

use std::cmp::min;
use std::iter;
use std::iter::repeat;

use utils::{IntoTextIterator, TextIterator, TextSlice};

/// Default cost function (unit costs).
pub fn unit_cost(a: u8, b: u8) -> u32 {
    (a != b) as u32
}

/// Ukkonens algorithm.
#[allow(non_snake_case)]
pub struct Ukkonen<F>
where
    F: Fn(u8, u8) -> u32,
{
    D: [Vec<usize>; 2],
    cost: F,
}

impl<F> Ukkonen<F>
where
    F: Fn(u8, u8) -> u32,
{
    /// Initialize algorithm with given capacity and cost function.
    pub fn with_capacity(m: usize, cost: F) -> Self {
        let get_vec = || Vec::with_capacity(m + 1);
        Ukkonen {
            D: [get_vec(), get_vec()],
            cost,
        }
    }

    /// Find all matches between pattern and text with up to k errors.
    /// Matches are returned as an iterator over pairs of end position and distance.
    pub fn find_all_end<'a, T: IntoTextIterator<'a>>(
        &'a mut self,
        pattern: TextSlice<'a>,
        text: T,
        k: usize,
    ) -> Matches<F, T::IntoIter> {
        let m = pattern.len();
        self.D[0].clear();
        self.D[0].extend(repeat(k + 1).take(m + 1));
        self.D[1].clear();
        self.D[1].extend(0..m + 1);
        Matches {
            ukkonen: self,
            pattern,
            text: text.into_iter().enumerate(),
            lastk: min(k, m),
            m,
            k,
        }
    }
}

/// Iterator over pairs of end positions and distance of matches.
pub struct Matches<'a, F, T: TextIterator<'a>>
where
    F: 'a + Fn(u8, u8) -> u32,
{
    ukkonen: &'a mut Ukkonen<F>,
    pattern: TextSlice<'a>,
    text: iter::Enumerate<T>,
    lastk: usize,
    m: usize,
    k: usize,
}

impl<'a, F, T: TextIterator<'a>> Iterator for Matches<'a, F, T>
where
    F: 'a + Fn(u8, u8) -> u32,
{
    type Item = (usize, usize);

    fn next(&mut self) -> Option<(usize, usize)> {
        let cost = &self.ukkonen.cost;
        for (i, c) in &mut self.text {
            let col = i % 2;
            let prev = 1 - col;

            // start with zero edit distance (semi-global alignment)
            self.ukkonen.D[col][0] = 0;
            self.lastk = min(self.lastk + 1, self.m);
            // in each column, go at most one cell further than before
            // do not look at cells with too big k
            for j in 1..self.lastk + 1 {
                self.ukkonen.D[col][j] = min(
                    min(self.ukkonen.D[prev][j] + 1, self.ukkonen.D[col][j - 1] + 1),
                    self.ukkonen.D[prev][j - 1] + (cost)(self.pattern[j - 1], *c) as usize,
                );
            }

            // reduce lastk as long as k is exceeded: while lastk can increase by at most 1, it can
            // decrease more in one iteration.
            while self.ukkonen.D[col][self.lastk] > self.k {
                self.lastk -= 1;
            }

            if self.lastk == self.m {
                return Some((i, self.ukkonen.D[col][self.m]));
            }
        }

        None
    }
}

#[cfg(test)]
mod tests {
    use super::*;

    #[test]
    fn test_find_all_end() {
        let mut ukkonen = Ukkonen::with_capacity(10, unit_cost);
        let text = b"ACCGTGGATGAGCGCCATAG";
        let pattern = b"TGAGCGT";
        let occ: Vec<(usize, usize)> = ukkonen.find_all_end(pattern, text, 1).collect();
        assert_eq!(occ, [(13, 1), (14, 1)]);
    }

<<<<<<< HEAD

=======
>>>>>>> 74f7db70
    #[test]
    fn test_find_start() {
        let mut u = Ukkonen::with_capacity(10, unit_cost);

        let pattern = b"ACCGT";
        // hit begins at 1st position
<<<<<<< HEAD
        let text1 =   b"ACCGTGGATGAGCGCCATAG";
        // hit begins at 2nd position
        let text2 =  b"AACCGTGGATGAGCGCCATAG";
=======
        let text1 = b"ACCGTGGATGAGCGCCATAG";
        // hit begins at 2nd position
        let text2 = b"AACCGTGGATGAGCGCCATAG";
>>>>>>> 74f7db70

        let occ: Vec<(usize, usize)> = u.find_all_end(pattern, text1, 1).collect();
        assert_eq!(occ, [(3, 1), (4, 0), (5, 1)]);
        let occ: Vec<(usize, usize)> = u.find_all_end(pattern, text2, 1).collect();
        assert_eq!(occ, [(4, 1), (5, 0), (6, 1)]);
    }
}<|MERGE_RESOLUTION|>--- conflicted
+++ resolved
@@ -147,25 +147,15 @@
         assert_eq!(occ, [(13, 1), (14, 1)]);
     }
 
-<<<<<<< HEAD
-
-=======
->>>>>>> 74f7db70
     #[test]
     fn test_find_start() {
         let mut u = Ukkonen::with_capacity(10, unit_cost);
 
         let pattern = b"ACCGT";
         // hit begins at 1st position
-<<<<<<< HEAD
-        let text1 =   b"ACCGTGGATGAGCGCCATAG";
-        // hit begins at 2nd position
-        let text2 =  b"AACCGTGGATGAGCGCCATAG";
-=======
         let text1 = b"ACCGTGGATGAGCGCCATAG";
         // hit begins at 2nd position
         let text2 = b"AACCGTGGATGAGCGCCATAG";
->>>>>>> 74f7db70
 
         let occ: Vec<(usize, usize)> = u.find_all_end(pattern, text1, 1).collect();
         assert_eq!(occ, [(3, 1), (4, 0), (5, 1)]);
